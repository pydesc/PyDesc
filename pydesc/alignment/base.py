# Copyright 2020 Tymoteusz 'vdhert' Oleniecki
#
# This file is part of PyDesc.
#
# PyDesc is free software: you can redistribute it and/or modify
# it under the terms of the GNU General Public License as published by
# the Free Software Foundation, either version 3 of the License, or
# (at your option) any later version.
#
# PyDesc is distributed in the hope that it will be useful,
# but WITHOUT ANY WARRANTY; without even the implied warranty of
# MERCHANTABILITY or FITNESS FOR A PARTICULAR PURPOSE.  See the
# GNU General Public License for more details.
#
# You should have received a copy of the GNU General Public License
# along with PyDesc.  If not, see <http://www.gnu.org/licenses/>.
"""Basic classes storing alignments."""

from abc import ABC
from abc import abstractmethod
from collections import defaultdict

import numpy


def not_dash_if_possible(ind1, ind2):
    """Pick int if int and DASH given, int if two equal ints or raise ValueError
    otherwise."""
    if ind1 is DASH:
        return ind2
    if ind2 is DASH:
        return ind1
    if ind1 == ind2:
        return ind1
    raise ValueError("Two different integers given.")


def drop_single_mer_rows(array):
    """Return new array without rows having only single mer."""
    _, n_structures = array.shape
    n_nans = numpy.count_nonzero(array == DASH, axis=1)
    new_array = array[n_nans < (n_structures - 1)]
    return new_array


not_dash_if_possible = numpy.vectorize(not_dash_if_possible, otypes=[object])


class _Dash:
    """Singleton representing missing value in alignment."""

    def __repr__(self):
        return "<->"

    def __gt__(self, other):
        return False

    def __lt__(self, other):
        return True


DASH = _Dash()


class AbstractAlignment(ABC):
    """Abstract superclass for aligned pairs and larger sets of structures."""

    def __init__(self, structures, inds_rows):
        self.structures = tuple(structures)
        self.inds = inds_rows
        self.mer_map = {structure: {} for structure in structures}
        self._fill_mer_map()

    def __getitem__(self, item):
        inds_array = self.inds[item, :]
        alignment = type(self)(self.structures, inds_array)
        return alignment

    def __len__(self):
        return self.inds.shape[0]

    @abstractmethod
    def to_joined_pairs(self):
        pass

    def set_columns_order(self, structures):
        """Set order of columns to match given structure order."""
        if set(structures) != set(self.structures):
            msg = "All (and only) aligned structures should be passed."
            raise ValueError(msg)
        structures_inds = self.get_structure_indices()
        new_order = [structures_inds[structure] for structure in structures]
        klass = type(self)
        return klass(structures, self.inds[:, new_order])

    def _fill_mer_map(self):
        mer_map = {structure: defaultdict(list) for structure in self.structures}
        for no, row in enumerate(self.inds):
            for structure, ind in zip(self.structures, row):
                if ind is DASH:
                    continue
                mer_map[structure][ind].append(no)
        self.mer_map = {structure: {} for structure in self.structures}
        for structure in self.structures:
            stc_mer_map = mer_map[structure]
            for ind, occurs in stc_mer_map.items():
                self.mer_map[structure][ind] = numpy.array(occurs, dtype=numpy.uint32)

    def iter_rows(self):
        """Return iterator that runs over rows (returning arrays of pydesc inds)"""
        return iter(self.inds)

    def iter_columns(self):
        """Return iterator that runs over columns (returning arrays of inds)
        corresponding with structures."""
        return iter(self.inds.T)

    def get_inds_aligned_with(self, structure, inds):
        """Return inds aligned with mers of given inds from given structure.

        Args:
            structure: one of aligned structures.
            inds: sequence of inds present in both: given structure and alignment.

        Returns:
            dict: other than given structures as keys and list of inds (present in
                key structure) as values. For structures not aligned with given mer
                value will be an empty list. For inconsistent alignments this method
                will list all inds aligned with given inconsistent (aligned with more
                than one ind from other structure) mers.

        """
        aligned_rows = self._get_rows_aligned_with(structure, inds)
        generator = zip(self.structures, aligned_rows.T)
        aligned_map = {stc: inds[inds != DASH].tolist() for stc, inds in generator}
        aligned_map = {k: v for k, v in aligned_map.items() if v and (k != structure)}
        return aligned_map

    def _get_rows_aligned_with(self, structure, inds):
        row_indices = set()
        for ind in inds:
            row_indices = row_indices.union(self.mer_map[structure][ind])
        row_indices = sorted(row_indices)
        aligned_rows = self.inds[row_indices]
        return aligned_rows

    def extract_aligned_with(self, structure, inds):
        """Create new alignment narrowed down to rows aligning mers with given inds from
        given structure.

        Args:
            structure: structure aligned in this alignment.
            inds: sequence of mer indices.

        Returns:
            pair or multiple alignment.

        """
        aligned_rows = self._get_rows_aligned_with(structure, inds)
        alignment = type(self)(self.structures, aligned_rows)
        return alignment

    def prune(self):
        """Return new alignment without single mer rows."""
        new_array = drop_single_mer_rows(self.inds)
        klass = type(self)
        new_alignment = klass(self.structures, new_array)
        return new_alignment

    def sum_rows(self, other):
        """Append rows from second alignment at the end of first one and return new
        alignment.

        Second alignment must align at least the same structures as self. That means
        the same objects, not just structures loaded from the same file.

        Args:
            other: alignment aligning the same structures (or more).

        Returns:
            AbstractAlignment: instance of the same type as self with extra rows (
            PairAlignment or MultipleAlignment).

        """
        other_indices = other.get_structure_indices()
        column_inds = [other_indices[structure] for structure in self.structures]
        other_array = other.inds[:, column_inds]
        all_inds = numpy.concatenate((self.inds, other_array))
        inds = numpy.vstack(tuple({tuple(row) for row in all_inds}))
<<<<<<< HEAD
=======
        # numpy.unique(all_inds, axis=0) would be nice, but it does not work for
        # custom types and inds can contain object()
>>>>>>> f5ccb31c
        klass = type(self)
        return klass(self.structures, inds)

    def get_structure_indices(self):
        """Return dict with structures as keys and their column indices as values."""
        indices = {structure: i for i, structure in enumerate(self.structures)}
        return indices

    def get_common_structures(self, other):
        """Return set of structures common for this and given alignment."""
        self_structures = set(self.structures)
        other_structures = set(other.structures)
        common = self_structures & other_structures
        return common

    def sort(self):
        """Return new alignment with sorted rows.

        Rows are sorted first for longest aligned structure, then every other row is
        inserted, if possible, to be form continuous bridge for leftmost structure.
        In case of disjoint alignments -- shorter aligned fragments will be placed at
        at the end (in random order, possibly mixed; in such case it is best to
        separate disjoint fragments and sort them separately).

        """
        longest_structure = max(self.mer_map, key=lambda stc: len(self.mer_map[stc]))
        stc_col_dct = self.get_structure_indices()
        column = stc_col_dct[longest_structure]
        new_row_order = self.inds[:, column].argsort()
        partially_sorted_rows = self.inds[new_row_order, :]
        rows_to_move = numpy.where(partially_sorted_rows[:, column] == DASH)
        rows_to_push = partially_sorted_rows[rows_to_move].tolist()
        no_dash = partially_sorted_rows[:, column] != DASH
        accepted_rows = partially_sorted_rows[no_dash].tolist()
        for new_row in rows_to_push:
            new_row = numpy.array(new_row)
            for ind, row in enumerate(accepted_rows):
                row = numpy.array(row)
                mask = new_row != DASH
                mask &= row != DASH
                comparison = new_row[mask] < row[mask]
                if numpy.any(comparison):
                    accepted_rows.insert(ind, new_row)
                    break
            else:
                accepted_rows.append(new_row)
        accepted_rows = numpy.array(accepted_rows)
        alignment = type(self)(self.structures, accepted_rows)
        return alignment


class PairAlignment(AbstractAlignment):
    """Alignment of two structures."""

    def __init__(self, structures, inds_rows):
        if len(structures) != 2:
            raise ValueError("Pair alignment requires exactly two structures.")
        AbstractAlignment.__init__(self, structures, inds_rows)

    def __eq__(self, other):
        if self is other:
            return True
        if set(self.structures) != set(other.structures):
            return False
        order = [0, 1]
        if self.structures != other.structures:
            order = [1, 0]
        if self.inds.shape != other.inds.shape:
            return False
        comparison = self.inds == other.inds[:, order]
        return numpy.all(comparison)

    def __hash__(self):
        return hash(self.structures)

    def __repr__(self):
        return f"<PairAlignment of {len(self)} rows>"

    @property
    def pair_alignments(self):
        """List of pair alignments (in this case only containing this alignment)."""
        return [self]

    def transit(self, other):
        """Calculate new alignment assuming transition based on two alignments such
        that both have single common structure.

        Assuming that this alignment aligns structures A and B and other alignment
        aligns structures B and C, create new alignment aligning A and C.

        Note that if any of given alignment was inconsistent, i.e. aligned single mer
        with two mers from other structure, single arbitrary mer will be picked.

        """
        try:
            (common_stc,) = self.get_common_structures(other)
        except ValueError:
            msg = (
                "To perform transition, both alignments have to have exactly one "
                "common structure."
            )
            raise ValueError(msg)
        own_map = self.mer_map[common_stc]
        own_mer_inds = set(own_map)
        other_map = other.mer_map[common_stc]
        other_mer_inds = set(other_map)
        common_mer_inds = sorted(own_mer_inds & other_mer_inds)
        own_rows = [own_map[i].max() for i in common_mer_inds]
        other_rows = [other_map[i].max() for i in common_mer_inds]
        # tricky way to get index of structure other than common
        # it works for pair alignments. column index is simply
        # int of bool value of predicate "is common structure at column 0?"
        own_2nd_structure_col = int(self.structures[0] == common_stc)
        other_2nd_structure_col = int(other.structures[0] == common_stc)

        inds_array = numpy.empty((len(common_mer_inds), 2), dtype=object)
        inds_array[:, 0] = self.inds[own_rows, own_2nd_structure_col]
        inds_array[:, 1] = other.inds[other_rows, other_2nd_structure_col]
        inds_array = drop_single_mer_rows(inds_array)

        structures = (
            self.structures[own_2nd_structure_col],
            other.structures[other_2nd_structure_col],
        )
        transit_alignment = PairAlignment(structures, inds_array)
        return transit_alignment

    def is_consistent_with(self, other):
        """Return True if two pair alignments are not contradictory.

        Only internally consistent alignments are allowed: those aligning single mer
        with more than one mer from other structure will raise ValueError (lazy).

        """
        common_structures = self.get_common_structures(other)
        if common_structures != set(self.structures):
            return True
        for structure in common_structures:
            self_inds = set(self.mer_map[structure])
            other_inds = set(other.mer_map[structure])
            common_inds = self_inds & other_inds
            for ind in common_inds:
                self_rows = self.mer_map[structure][ind]
                self_aligned = self.inds[self_rows]
                other_rows = other.mer_map[structure][ind]
                other_aligned = other.inds[other_rows]
                try:
                    if numpy.any(self_aligned != other_aligned, axis=1):
                        return False
                except ValueError:
                    msg = (
                        "One of pair alignments is internally inconsistent."
                        "Make sure each mer is aligned with only one other mer."
                    )
                    raise ValueError(msg)
        return True

    def is_internally_consistent(self):
        """Return True if no mer is aligned twice."""
        for structure in self.structures:
            structure_map = self.mer_map[structure]
            no_alignments = {len(array) for array in structure_map.values()}
            if no_alignments != {1}:
                return False
        return True

    def to_joined_pairs(self):
        """Return pruned version of this alignment (new object)."""
        return self.prune()

    def to_columns(self):
        """Return this alignment."""
        return self


class MultipleAlignment(AbstractAlignment):
    """Alignment of more than three structures."""

    def __repr__(self):
        rows, cols = self.inds.shape
        return f"<MultipleAlignment of {rows} rows ({cols} structures)>"

    def limit_to_structures(self, structures):
        """Return new alignment cropped to given structures.

        Args:
            structures: sequence of structures present in this alignment (objects
            equality).

        """
        if len(structures) < 2:
            msg = "At least two structure are necessary to perform this operation."
            raise ValueError(msg)
        structures_inds = self.get_structure_indices()
        column_inds = [structures_inds[structure] for structure in structures]
        inds = self.inds[:, column_inds]
        if len(column_inds) == 2:
            return PairAlignment(structures, inds)
        return MultipleAlignment(structures, inds)

    def to_joined_pairs(self):
        """Cast to series of PairAlignments and pack then to JoinedPairAlignments."""
        structure_indices = self.get_structure_indices()
        alignments = []
        for i, stc1 in enumerate(self.structures):
            for stc2 in self.structures[i + 1 :]:
                structures = stc1, stc2
                columns_inds = [structure_indices[stc] for stc in structures]
                array = self.inds[:, columns_inds]
                array = drop_single_mer_rows(array)
                alignment = PairAlignment((stc1, stc2), array)
                alignments.append(alignment)
        alignment = JoinedPairAlignments(alignments)
        return alignment

    def close(self):
        """Calculate closure and return new, closed alignment.

        Closure is possible for consistent alignments only, for others behaviours is
        not predicted.

        Examples:
            Given alignment:
            A   B   C
            1   1   -
            -   1   1
            1   -   1
            2   2   -
            -   2   2
            4   4   4
            after closure it should be:
            A   B   C
            1   1   1
            2   2   2
            4   4   4
            so this method deals with fully connected graphs as well as performs its
            own transition to fully close circles

        """
        # unexpected behaviour for inconsistent alignments
        seen_mers = {}
        new_rows = []
        current_ind = -1
        for row in self.inds:
            current_ind += 1
            new_row = row.copy()
            for i, ind in enumerate(row):
                if ind is DASH:
                    continue
                seen_index = seen_mers.get((i, ind), None)
                if seen_index is None:
                    continue
                seen_row = new_rows[seen_index]
                try:
                    new_row = not_dash_if_possible(new_row, seen_row)
                except ValueError:
                    msg = "Inconsistent alignment cannot be closed."
                    raise ValueError(msg)
            new_rows.append(new_row)
            for i, ind in enumerate(new_row):
                if ind is DASH:
                    continue
                seen_mers[(i, ind)] = current_ind
        valid_new_rows_indices = sorted(set(seen_mers.values()))
        n_rows = len(valid_new_rows_indices)
        n_cols = len(self.structures)
        new_array = numpy.empty((n_rows, n_cols), dtype=object)
        for no, index in enumerate(valid_new_rows_indices):
            new_array[no] = new_rows[index]
        alignment = type(self)(self.structures, new_array)
        return alignment

    def drop_empty_structures(self):
        """Return new alignment without structures that had no aligned mers in this
        one."""
        non_empty_cols = []
        for col_ind, column in enumerate(self.iter_columns()):
            if numpy.any(column != DASH):
                non_empty_cols.append(col_ind)
        structures = [self.structures[i] for i in non_empty_cols]
        inds_array = self.inds[:, non_empty_cols]
        _, n_cols = inds_array.shape
        if n_cols > 2:
            klass = type(self)
        elif n_cols == 2:
            klass = PairAlignment
        else:
            msg = "Not enough non-empty structures."
            raise ValueError(msg)
        alignment = klass(structures, inds_array)
        return alignment


class JoinedPairAlignments:
    """Container for pair alignments."""

    def __init__(self, pair_alignments):
        self._pair_alignments = pair_alignments

    @property
    def pair_alignments(self):
        """List of pair alignments."""
        return self._pair_alignments

    def limit_to_structures(self, *structures):
        """Return new container storing only alignments aligning given structures.

        Args:
            *structures: any number of structures present in this alignment (objects
            equality).

        """
        alignments = []
        for alignment in self.pair_alignments:
            if set(alignment.structures).issubset(structures):
                alignments.append(alignment)
        if len(alignments) == 1:
            return max(alignments)
        return JoinedPairAlignments(alignments)

    def to_columns(self):
        """Cast to MultipleAlignment.

        Note that this method concatenates rows from each pair alignments at the end
        of final MultipleAlignment and it might be necessary to close it.

        """
        structures = set()
        length = 0
        for alignment in self.pair_alignments:
            structures |= set(alignment.structures)
            length += alignment.inds.shape[0]
        structures = tuple(structures)

        structure_indices = {structure: i for i, structure in enumerate(structures)}
        array = numpy.full((length, len(structures)), DASH)

        start = 0
        for alignment in self.pair_alignments:
            columns_indices = [
                structure_indices[structure] for structure in alignment.structures
            ]
            end = start + alignment.inds.shape[0]
            array[start:end, columns_indices] = alignment.inds
            start = end

        alignment = MultipleAlignment(structures, array)
        return alignment

    def join(self, other):
        """Merge two sets of pair alignments (possibly changing their order)."""
        pair_alignments = set(other.pair_alignments)
        pair_alignments |= set(self.pair_alignments)
        return JoinedPairAlignments(tuple(pair_alignments))<|MERGE_RESOLUTION|>--- conflicted
+++ resolved
@@ -187,11 +187,8 @@
         other_array = other.inds[:, column_inds]
         all_inds = numpy.concatenate((self.inds, other_array))
         inds = numpy.vstack(tuple({tuple(row) for row in all_inds}))
-<<<<<<< HEAD
-=======
         # numpy.unique(all_inds, axis=0) would be nice, but it does not work for
         # custom types and inds can contain object()
->>>>>>> f5ccb31c
         klass = type(self)
         return klass(self.structures, inds)
 

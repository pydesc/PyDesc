--- conflicted
+++ resolved
@@ -19,25 +19,15 @@
 
 def test_build_descriptor(protein_cmap):
     s, cm = protein_cmap
-<<<<<<< HEAD
-    if len(s) < 15:
-        pytest.xfail("Not enough mers to test descriptors")
-    mer = tuple(AtomSetSubclass(Mer).create_structure(s))[4]
-    descriptor = create_descriptor(s, mer, cm)
-    assert mer in descriptor
-    assert mer in descriptor.central_element
-    assert len(descriptor.central_element) == 5
-    assert len(descriptor.segments) >= 1
-    assert len(descriptor.contacts) >= 1
-=======
     most_contacted_mer, max_contacts = max(
         [(mer, len(cm[mer.ind])) for mer in s], key=lambda x: x[1]
     )
     descriptor = create_descriptor(s, most_contacted_mer, cm)
     assert most_contacted_mer in descriptor
+    assert most_contacted_mer in descriptor.central_element
+    assert len(descriptor.central_element) == 5
     assert len(descriptor.segments) > 1
     assert 1 < len(descriptor.contacts) < max_contacts
->>>>>>> f5ccb31c
 
 
 def test_create_descriptors(protein_cmap):
